--- conflicted
+++ resolved
@@ -7,7 +7,7 @@
 
 class LinReg(object):
 	""" Classic linear regression
-    First try at simple linear regression class in python
+	First try at simple linear regression class in python
     takes five arguments: train_X, train_y, alpha, theta, iterations for SGD
 	"""
 	def __init__(self, X, y, alpha, iterations):
@@ -29,7 +29,7 @@
 		sqErrors = (predictions - y) ** 2
 		
 		return (1.0 / (2 * m)) * sqErrors.sum()
-    
+
 	def gradient_descent(self):
 		""" Search algorithm - loops over theta and updates to
 		 take steps in direction of steepest decrease of J.
@@ -41,36 +41,31 @@
 		m = self.y.size
 		#theta = self.theta
 		J_history = np.zeros(shape = (self.iterations, 1))
-        
+
 		for i in range(self.iterations):
 			predictions = self.X.dot(self.theta).flatten()
 			
 			errors_x1 = (predictions - self.y) * self.X[:,0]
 			errors_x2 = (predictions - self.y) * self.X[:,1]
-			
-<<<<<<< HEAD
-			theta[0][0] = theta[0][0] - self.alpha * (1.0 / m) * errors_x1.sum()
-			theta[1][0] = theta[1][0] - self.alpha * (1.0 / m) * errors_x1.sum()
+
+			self.theta[0][0] = self.theta[0][0] - self.alpha * (1.0 / m) * errors_x1.sum()
+			self.theta[1][0] = self.theta[1][0] - self.alpha * (1.0 / m) * errors_x2.sum()
 			
 			J_history[i, 0] = self.compute_cost()
-			print theta
+			if i % 100 == 0:
+				print 'theta:', self.theta
 
-		return theta, J_history
-=======
-            theta[0][0] = theta[0][0] - self.alpha * (1.0 / m) * errors_x1.sum()
-            theta[1][0] = theta[1][0] - self.alpha * (1.0 / m) * errors_x2.sum()
-			
-            J_history[i, 0] = self.compute_cost()
-            if i % 100 == 0:
-                print 'theta:', theta
-        
-        self.theta = theta
-        return theta, J_history
-        
-    def predict(self, X):
-        prediction = X.dot(theta).flatten()
-        return prediction
->>>>>>> a47eb521
+		# no need to return a self.theta because it is self (in init)
+		return self.theta, J_history
+
+	def predict(self, X):
+		""" make linear prediction based on cost and gradient descent
+		:param X: EXPLAIN WHAT X IS HERE (note: no need to have X beacuse self.x)
+		:return: return prediction
+		"""
+		# predction = self.X.dot(self.theta).flatten()
+		prediction = X.dot(self.theta).flatten()
+		return prediction
 
 
 # initialize linear regression parameters
